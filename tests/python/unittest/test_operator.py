# pylint: skip-file

import numpy as np
import mxnet as mx
from numpy.testing import assert_allclose

def reldiff(a, b):
    diff = np.sum(np.abs(a - b))
    norm = np.sum(np.abs(a))
    if diff == 0:
        return 0
    reldiff = diff  / norm
    return reldiff


def same(a, b):
    return np.sum(a != b) == 0


def check_elementwise_sum_with_shape(shape, n):
    # forward
    inputs = [mx.symbol.Variable('arg%d' % i) for i in range(n)]
    out = mx.symbol.ElementWiseSum(*inputs, name='esum')
    arr = [mx.nd.empty(shape) for i in range(n)]
    arr_grad = [mx.nd.empty(shape) for i in range(n)]
    for i in range(n):
        arr[i][:] = np.random.uniform(-10, 10, shape)
    exec1 = out.bind(mx.Context('cpu'),
                     args=arr,
                     args_grad=arr_grad)
    out1 = exec1.outputs[0].asnumpy()
    exec1.forward()
    out1 = exec1.outputs[0].asnumpy()
    out = sum(a.asnumpy() for a  in arr)
    assert reldiff(out, out1) < 1e-6
    out_grad = mx.nd.empty(shape)
    out_grad[:] = np.random.uniform(-10, 10, shape)
    # backward
    exec1.backward([out_grad])
    for a in arr_grad:
        assert same(a.asnumpy(), out_grad.asnumpy())


def test_elementwise_sum():
    np.random.seed(0)
    nrepeat = 2
    maxdim = 4
    for repeat in range(nrepeat):
        for dim in range(1, maxdim):
            shape = tuple(np.random.randint(1, int(1000**(1.0/dim)), size=dim))
            check_elementwise_sum_with_shape(shape, np.random.randint(1, 8))

def check_slice_channel(dim, num):
    ins = []
    if dim == 2:
        shape = (2,2)
    else:
        shape = (2, 2, 2 ,3)
    ins = [np.ones(shape) * i for i in range(num)]
    e = np.hstack(ins)

    e_nd = mx.nd.empty(e.shape)
    e_nd[:] = e
    data = mx.sym.Variable('data')
    op = mx.sym.SliceChannel(data=data, num_outputs=num)
    arg_shape, output_shape, aux_shape = op.infer_shape(data=e_nd.shape)
    grad_nd = [mx.nd.empty(shape) for shape in arg_shape]

    exe = op.bind(mx.cpu(), args=[e_nd], args_grad=grad_nd)
    assert len(exe.outputs) == num
    o_nd = [exe.outputs[i] for i in range(num)]
    # test forward
    exe.forward()
    for i in range(num):
        assert reldiff(o_nd[i].asnumpy(), ins[i]) < 1e-5
    # test backward
    for i in range(num):
        o_nd[i] += i
    exe.backward(o_nd)
    assert reldiff(grad_nd[0].asnumpy(), np.hstack([ins[i] + i for i in range(num)])) < 1e-5

def check_concat_with_shape(shapes, dimension):
    n = len(shapes)
    # forward
    target_dim = 0
    for shape in shapes:
        target_dim += shape[dimension]

    inputs = [mx.symbol.Variable('arg%d' % i) for i in range(n)]
    out = mx.symbol.Concat(*inputs, name='conc',dim=dimension)
    arr = [mx.nd.empty(shape) for shape in shapes]
    for i in range(n):
        arr[i][:] = shapes[i][dimension]
    arr_np = [np.copy(narray.asnumpy()) for narray in arr]
    arr_grad = [mx.nd.empty(shape) for shape in shapes]
    args = out.list_arguments()
    arg_shapes, out_shapes, aux_shapes = out.infer_shape(**dict(zip(args, shapes)))
    out_grad = mx.nd.empty(out_shapes[0])
    exec1 = out.bind(mx.Context('cpu'),
                     args=arr,
                     args_grad=arr_grad)
    exec1.forward()
    out1 = exec1.outputs[0]
    ret = np.concatenate([narray.asnumpy() for narray in arr], axis=dimension)
    assert same(out1.asnumpy(), ret)
    # backward
    out1.copyto(out_grad)
    out_grad[:] += 1
    exec1.backward([out_grad])
    for grad, np_grad in zip(arr_grad, arr_np):
        assert same(grad.asnumpy(), np_grad + 1)

def test_concat():
    for dimension in range(4):
        n = 2
        merge = [2, 3, 4, 5, 6]
        a = 2
        b = 3
        c = 4
        # test  2D
        if dimension<2:
            for dim in range(2, 6):
                shapes = []
                for i in range(dim):
                    if dimension == 0:
                        shapes.append((merge[i], a))
                    elif dimension == 1:
                        shapes.append((a, merge[i]))
                    check_concat_with_shape(shapes,dimension)
        #test 3D
        if dimension<3:
            for dim in range(2, 6):
                shapes = []
                for i in range(dim):
                    if dimension == 0:
                        shapes.append((merge[i], a,b))
                    elif dimension ==1:
                        shapes.append((a,merge[i],b))
                    elif dimension ==2:
                        shapes.append((a,b,merge[i]))
                check_concat_with_shape(shapes,dimension)
        # test 4D
        for dim in range(2, 6):
            shapes = []
            for i in range(dim):
                if dimension == 0:
                    shapes.append((merge[i],a,b,c))
                elif dimension == 1:
                    shapes.append((a,merge[i],b,c))
                elif dimension ==2:
                    shapes.append((a,b,merge[i],c))
                elif dimension ==3:
                    shapes.append((a,b,c,merge[i]))
            check_concat_with_shape(shapes,dimension)

def test_slice_channel():
    check_slice_channel(2, 4)
    check_slice_channel(4, 4)
    check_slice_channel(2, 16)

def check_regression(symbol, forward, backward):
    data = mx.symbol.Variable('data')
    label = mx.symbol.Variable('label')
    out = symbol(data, label)
    shape = (3, 1)
    arr_data = mx.random.uniform(-1, 1, shape)
    arr_label = mx.random.uniform(0, 1, shape[0])
    arr_grad = mx.nd.empty(shape)
    exec1 = out.bind(mx.cpu(),
                     args=[arr_data, arr_label],
                     args_grad={"data" : arr_grad})
    exec1.forward()
    out1 = exec1.outputs[0].asnumpy()
    npout = forward(arr_data.asnumpy())
    assert reldiff(npout, out1) < 1e-6

    exec1.backward()
    npout = backward(npout,  arr_label.asnumpy().reshape(npout.shape))
    assert reldiff(npout, arr_grad.asnumpy()) < 1e-6

def test_regression():
    check_regression(mx.symbol.LogisticRegressionOutput,
                     lambda x: 1.0 / (1.0 + np.exp(-x)),
                     lambda x, y : x - y)
    check_regression(mx.symbol.LinearRegressionOutput,
                     lambda x: x,
                     lambda x, y : x - y)

def check_softmax_with_shape(shape, xpu):
    X = mx.symbol.Variable('X')
    L = mx.symbol.Variable('L')
    Y = mx.symbol.Softmax(data=X, label=L)
    x = mx.random.uniform(-1, 1, shape, ctx = xpu)
    l = mx.nd.empty((shape[0],), ctx = xpu)
    l[:] = np.random.randint(0, shape[0]-1, (shape[0],))
    grad = mx.nd.empty(shape, ctx = xpu)

    exec1 = Y.bind(xpu, args = [x, l], args_grad = {'X': grad})
    print('foward')
    exec1.forward()
    print(exec1.outputs[0].asnumpy())
    exec1.backward()
    print(grad.asnumpy())

def check_multi_softmax_with_shape(shape, xpu):
    X = mx.symbol.Variable('X')
    L = mx.symbol.Variable('L')
    Y = mx.symbol.Softmax(data=X, label=L, multi_output=True)
    x = mx.random.uniform(-1, 1, shape, ctx = xpu)
    l = mx.nd.empty((shape[0], shape[2]), ctx = xpu)
    l[:] = np.random.randint(0, shape[1]-1, (shape[0], shape[2]))
    grad = mx.nd.empty(shape, ctx = xpu)

    exec1 = Y.bind(xpu, args = [x, l], args_grad = {'X': grad})
    exec1.forward()
    print(exec1.outputs[0].asnumpy())
    exec1.backward()
    print(grad.asnumpy())

def test_python_op():
    X = mx.symbol.Variable('X')
    op = mx.operator.NumpyOp()
    s = op.get_symbol(X, name='numpy_op')

    x = mx.ndarray.ones((10))*10
    dx = mx.ndarray.zeros((10))
    dy = mx.ndarray.ones((10))
    exec1 = s.bind(mx.cpu(), args=[x], args_grad = {'X': dx})
    exec1.forward()
    assert reldiff(x.asnumpy(), exec1.outputs[0].asnumpy()) < 1e-5
    exec1.backward(dy)
    assert reldiff(dy.asnumpy(), dx.asnumpy()) < 1e-5

def test_swapaxes():
    data = mx.symbol.Variable('data')
    shape = (2, 3, 4)
    data_tmp = np.ones(shape)
    data_tmp[0] = 1
    data_tmp[1] = 2
    arr_data = mx.nd.array(data_tmp)
    swap0 = mx.symbol.SwapAxis(data=data, dim1=0, dim2=2)
    swap = mx.symbol.SwapAxis(data=swap0, dim1=1, dim2=2)
    exe_c = swap.bind(mx.cpu(), args=[arr_data])
    exe_c.forward()
    out = exe_c.outputs[0].asnumpy()

    swap0_ = np.swapaxes(data_tmp, 0, 2)
    swap_ = np.swapaxes(swap0_, 1, 2)

    assert reldiff(out, swap_) < 1e-6

def test_scalarop():
    data = mx.symbol.Variable('data')
    shape = (3, 4)
    data_tmp = np.ones(shape)
    data_tmp[:]=5
    arr_data = mx.nd.array(data_tmp)
    arr_grad = mx.nd.empty(shape)
    arr_grad[:]=3

    test = 2 / (4-((1+data+1)*2/5)-0.2)
    exe_test = test.bind(mx.cpu(), args=[arr_data], args_grad=[arr_grad])
    exe_test.forward()
    out = exe_test.outputs[0].asnumpy()
    npout_1 = (4-((1+data_tmp+1)*2/5)-0.2)
    npout = 2/npout_1
    assert reldiff(out, npout) < 1e-6

    out_grad = mx.nd.empty(shape)
    out_grad[:] = 2;
    npout_grad = out_grad.asnumpy()
    npout_grad = npout_grad*2/5
    npout_grad = 2*npout_grad /(npout_1 *npout_1 )
    exe_test.backward(out_grad)
    assert reldiff(arr_grad.asnumpy(), npout_grad) < 1e-6


def test_scalar_pow():
    data = mx.symbol.Variable('data')
    shape = (3, 4)
    data_tmp = np.ones(shape)
    data_tmp[:]=5
    arr_data = mx.nd.array(data_tmp)
    arr_grad = mx.nd.empty(shape)
    arr_grad[:]=3

    test = data**4

    exe_test = test.bind(mx.cpu(), args=[arr_data], args_grad=[arr_grad])
    exe_test.forward()
    out = exe_test.outputs[0].asnumpy()
    npout = data_tmp**4

    assert_allclose(out, npout)

    out_grad = mx.nd.empty(shape)
    out_grad[:] = 2;
    npout_grad = out_grad.asnumpy()

    exe_test.backward(out_grad)
    grad = arr_grad.asnumpy()
    npgrad = data_tmp**3 * 4 * 2

    assert_allclose(grad, npgrad)


def test_symbol_pow():
    shape = (3, 4)

    data = mx.symbol.Variable('data')
    data_tmp = np.ones(shape)
    data_tmp[:]=5

    exp = mx.symbol.Variable('exp')
    exp_tmp = np.ones(shape)
    exp_tmp[:]=4

    arr_data = mx.nd.array(data_tmp)
    arr_exp = mx.nd.array(exp_tmp)
    data_grad = mx.nd.empty(shape)
    data_grad[:]=3
    exp_grad = mx.nd.empty(shape)
    exp_grad[:]=5

    test = data**exp

    exe_test = test.bind(mx.cpu(), args=[arr_data, arr_exp], args_grad=[data_grad, exp_grad])
    exe_test.forward()
    out = exe_test.outputs[0].asnumpy()
    npout = data_tmp**4

    assert_allclose(out, npout)

    out_grad = mx.nd.empty(shape)
    out_grad[:] = 2;
    npout_grad = out_grad.asnumpy()

    exe_test.backward(out_grad)
    # check the base
    grad = data_grad.asnumpy()
    npgrad = data_tmp**3 * 4 * 2
    assert_allclose(grad, npgrad)

    # check the exponent
    grad = exp_grad.asnumpy()
    npgrad = np.log(5) * 5**4 * 2
    assert_allclose(grad, npgrad)

def test_pow_fn():
    shape = (3, 4)
    exp = mx.symbol.Variable("exp")
    y = mx.sym.pow(2, exp)
    exe_test = y.simple_bind(mx.cpu(), exp=shape)

    exe_test.arg_arrays[0][:] = 3

    exe_test.forward()

    out = exe_test.outputs[0].asnumpy()
    assert_allclose(out, np.ones(shape)*8)

    out_grad = mx.nd.empty(shape)
    out_grad[:] = 2;

    exe_test.backward(out_grad)
    grad = exe_test.grad_arrays[0].asnumpy()
    npgrad = np.log(2) * (2**3) * np.ones(shape) * 2

    assert_allclose(grad, npgrad)

<<<<<<< HEAD
def test_embedding():
    in_dim = 10
    out_dim = 4
    batch = 24

    data = mx.sym.Variable("data")
    embed = mx.sym.Embedding(data=data, input_dim=in_dim, output_dim=out_dim, name="embed")
    exe_test = embed.simple_bind(mx.cpu(), data=(batch,))
    arg_map = dict(zip(embed.list_arguments(), exe_test.arg_arrays))
    grad_map = dict(zip(embed.list_arguments(), exe_test.grad_arrays))
    np_data = np.random.randint(low=0, high=in_dim, size=batch)
    np_weight = np.random.uniform(-0.01, 0.01, arg_map["embed_weight"].shape)
    np_onehot = np.zeros((batch, in_dim))
    np_onehot[np.arange(batch), np_data] = 1.0
    # forward
    arg_map["data"][:] = np_data
    arg_map["embed_weight"][:] = np_weight
    exe_test.forward()
    assert reldiff(exe_test.outputs[0].asnumpy(), np.dot(np_onehot, np_weight)) < 1e-6
    # backward
    np_grad = np.random.uniform(-1, 1, exe_test.outputs[0].shape)
    grad = mx.nd.zeros(np_grad.shape)
    grad[:] = np_grad
    exe_test.backward([grad])
    assert reldiff(grad_map["embed_weight"].asnumpy(), np.dot(np_onehot.T, np_grad)) < 1e-6
=======

# check ops handle duplicate input correctly.
def test_binary_op_duplicate_input():
    data = mx.symbol.Variable('data')
    shape = (3, 4)
    data_tmp = np.ones(shape)
    data_tmp[:] = 5
    arr_data = mx.nd.array(data_tmp)
    arr_grad = mx.nd.empty(shape)
    arr_grad[:] = 3
    out_grad = mx.nd.empty(shape)
    out_grad[:] = 1
    square = data * data
    exe_square = square.bind(mx.cpu(), args=[arr_data], args_grad=[arr_grad])
    exe_square.forward()
    assert reldiff(exe_square.outputs[0].asnumpy(), data_tmp * data_tmp) < 1e-6
    exe_square.backward(out_grad)
    assert reldiff(arr_grad.asnumpy(), 2.0 * data_tmp) < 1e-6


>>>>>>> 948966af
if __name__ == '__main__':
    test_binary_op_duplicate_input()
    test_elementwise_sum()
    test_concat()
    test_slice_channel()
    test_regression()
    test_python_op()
    test_swapaxes()
    test_scalarop();
    test_scalar_pow()
    test_symbol_pow()
    test_pow_fn()
    test_embedding()
    #check_softmax_with_shape((3,4), mx.cpu())
    #check_multi_softmax_with_shape((3,4,5), mx.cpu())<|MERGE_RESOLUTION|>--- conflicted
+++ resolved
@@ -368,7 +368,6 @@
 
     assert_allclose(grad, npgrad)
 
-<<<<<<< HEAD
 def test_embedding():
     in_dim = 10
     out_dim = 4
@@ -394,28 +393,6 @@
     grad[:] = np_grad
     exe_test.backward([grad])
     assert reldiff(grad_map["embed_weight"].asnumpy(), np.dot(np_onehot.T, np_grad)) < 1e-6
-=======
-
-# check ops handle duplicate input correctly.
-def test_binary_op_duplicate_input():
-    data = mx.symbol.Variable('data')
-    shape = (3, 4)
-    data_tmp = np.ones(shape)
-    data_tmp[:] = 5
-    arr_data = mx.nd.array(data_tmp)
-    arr_grad = mx.nd.empty(shape)
-    arr_grad[:] = 3
-    out_grad = mx.nd.empty(shape)
-    out_grad[:] = 1
-    square = data * data
-    exe_square = square.bind(mx.cpu(), args=[arr_data], args_grad=[arr_grad])
-    exe_square.forward()
-    assert reldiff(exe_square.outputs[0].asnumpy(), data_tmp * data_tmp) < 1e-6
-    exe_square.backward(out_grad)
-    assert reldiff(arr_grad.asnumpy(), 2.0 * data_tmp) < 1e-6
-
-
->>>>>>> 948966af
 if __name__ == '__main__':
     test_binary_op_duplicate_input()
     test_elementwise_sum()
